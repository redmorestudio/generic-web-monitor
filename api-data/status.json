{
<<<<<<< HEAD
  "generated_at": "2025-07-03T21:09:33.541Z",
=======
  "generated_at": "2025-07-04T13:00:55.606Z",
>>>>>>> c848afd0
  "files_generated": 6,
  "architecture": "three-database",
  "database_info": {
    "architecture": "three-db",
    "databases": {
      "legacy": {
        "path": "/Users/sethredmore/ai-competitive-monitor/github-actions-backend/data/monitor.db",
        "size": "49.99 MB",
<<<<<<< HEAD
        "modified": "2025-07-03T20:29:17.063Z"
      },
      "raw": {
        "path": "/Users/sethredmore/ai-competitive-monitor/github-actions-backend/data/raw_content.db",
        "size": "320.37 MB",
        "modified": "2025-07-03T21:05:56.730Z"
      },
      "processed": {
        "path": "/Users/sethredmore/ai-competitive-monitor/github-actions-backend/data/processed_content.db",
        "size": "4.27 MB",
        "modified": "2025-07-03T20:51:10.481Z"
=======
        "modified": "2025-07-04T12:55:16.422Z"
      },
      "raw": {
        "path": "/home/runner/work/ai-competitive-monitor/ai-competitive-monitor/github-actions-backend/data/raw_content.db",
        "size": "78.11 MB",
        "modified": "2025-07-04T12:55:16.500Z"
      },
      "processed": {
        "path": "/home/runner/work/ai-competitive-monitor/ai-competitive-monitor/github-actions-backend/data/processed_content.db",
        "size": "4.25 MB",
        "modified": "2025-07-04T12:55:16.434Z"
>>>>>>> c848afd0
      },
      "intelligence": {
        "path": "/Users/sethredmore/ai-competitive-monitor/github-actions-backend/data/intelligence.db",
        "size": "2.25 MB",
<<<<<<< HEAD
        "modified": "2025-07-03T20:29:16.953Z"
=======
        "modified": "2025-07-04T12:58:43.557Z"
>>>>>>> c848afd0
      }
    }
  },
  "backend_type": "github-actions-static-three-db",
  "version": "2.0.0",
  "ai_analysis": {
    "enabled": true,
    "processed_items": 0
  }
}<|MERGE_RESOLUTION|>--- conflicted
+++ resolved
@@ -1,30 +1,13 @@
 {
-<<<<<<< HEAD
-  "generated_at": "2025-07-03T21:09:33.541Z",
-=======
   "generated_at": "2025-07-04T13:00:55.606Z",
->>>>>>> c848afd0
   "files_generated": 6,
   "architecture": "three-database",
   "database_info": {
     "architecture": "three-db",
     "databases": {
       "legacy": {
-        "path": "/Users/sethredmore/ai-competitive-monitor/github-actions-backend/data/monitor.db",
+        "path": "/home/runner/work/ai-competitive-monitor/ai-competitive-monitor/github-actions-backend/data/monitor.db",
         "size": "49.99 MB",
-<<<<<<< HEAD
-        "modified": "2025-07-03T20:29:17.063Z"
-      },
-      "raw": {
-        "path": "/Users/sethredmore/ai-competitive-monitor/github-actions-backend/data/raw_content.db",
-        "size": "320.37 MB",
-        "modified": "2025-07-03T21:05:56.730Z"
-      },
-      "processed": {
-        "path": "/Users/sethredmore/ai-competitive-monitor/github-actions-backend/data/processed_content.db",
-        "size": "4.27 MB",
-        "modified": "2025-07-03T20:51:10.481Z"
-=======
         "modified": "2025-07-04T12:55:16.422Z"
       },
       "raw": {
@@ -36,16 +19,11 @@
         "path": "/home/runner/work/ai-competitive-monitor/ai-competitive-monitor/github-actions-backend/data/processed_content.db",
         "size": "4.25 MB",
         "modified": "2025-07-04T12:55:16.434Z"
->>>>>>> c848afd0
       },
       "intelligence": {
-        "path": "/Users/sethredmore/ai-competitive-monitor/github-actions-backend/data/intelligence.db",
+        "path": "/home/runner/work/ai-competitive-monitor/ai-competitive-monitor/github-actions-backend/data/intelligence.db",
         "size": "2.25 MB",
-<<<<<<< HEAD
-        "modified": "2025-07-03T20:29:16.953Z"
-=======
         "modified": "2025-07-04T12:58:43.557Z"
->>>>>>> c848afd0
       }
     }
   },

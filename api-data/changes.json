{
  "changes": [],
<<<<<<< HEAD
  "aiFiltered": true,
  "generated_at": "2025-07-03T21:09:33.522Z"
=======
  "aiFiltered": false,
  "generated_at": "2025-07-04T13:00:55.571Z",
  "error": "database intelligence is already in use"
>>>>>>> c848afd0
}<|MERGE_RESOLUTION|>--- conflicted
+++ resolved
@@ -1,11 +1,6 @@
 {
   "changes": [],
-<<<<<<< HEAD
-  "aiFiltered": true,
-  "generated_at": "2025-07-03T21:09:33.522Z"
-=======
   "aiFiltered": false,
   "generated_at": "2025-07-04T13:00:55.571Z",
   "error": "database intelligence is already in use"
->>>>>>> c848afd0
 }
{
  "version": "2.0.0",
<<<<<<< HEAD
  "lastModified": "2025-07-24T08:03:16.864Z",
  "modifiedBy": "update-schema-version.js",
  "checksum": "9a9892b5d7ddf92ef575cfe88220259221bd91cb98704e1a2b5a64d08955c822",
=======
  "lastModified": "2025-07-24T08:14:47.159Z",
  "modifiedBy": "update-schema-version.js",
  "checksum": "9a9892b5d7ddf92e0c5577797a27bda87cf7e1a9b953bd652e7c28b83fdbcc01",
>>>>>>> aa61b926
  "changes": "Successfully converted all TEXT columns to JSONB in intelligence.enhanced_analysis. Updated schema tracking to include all schemas (public, intelligence, raw_content, processed_content).",
  "previousVersion": "1.1.0",
  "previousChecksum": "c2ef2778b538782a59b61e68b76f8059e63fbf7e348e022d96c1f38d1d25007f",
  "details": {
    "schemasTracked": [
      "public",
      "intelligence",
      "raw_content",
      "processed_content"
    ],
    "tablesPerSchema": {
      "intelligence": [
        "baseline_analysis",
        "changes",
        "companies",
        "company_attributes",
        "company_groups",
<<<<<<< HEAD
        "email_notifications",
        "enhanced_analysis",
        "groups",
        "insights",
        "scrape_status",
        "scraping_runs",
        "summaries",
        "thebrain_sync",
        "urls"
      ],
      "processed_content": [
        "baseline_analysis",
        "change_detection",
        "changes",
        "markdown_content",
        "markdown_pages"
=======
        "company_urls",
        "enhanced_analysis",
        "groups",
        "scrape_status",
        "scraping_runs",
        "social_auth",
        "thebrain_sync",
        "urls",
        "url_scraping_exceptions"
      ],
      "processed_content": [
        "article_summaries",
        "changes",
        "change_detection",
        "markdown_content",
        "ultra_analysis"
>>>>>>> aa61b926
      ],
      "public": [
        "schema_audit_log",
        "schema_lock"
      ],
      "raw_content": [
        "company_pages_baseline",
<<<<<<< HEAD
        "raw_html",
        "scrape_runs",
        "scraped_pages",
        "scraping_runs"
=======
        "raw_content",
        "raw_html",
        "scraped_content",
        "scraped_pages"
>>>>>>> aa61b926
      ]
    },
    "jsonbConversions": {
      "table": "intelligence.enhanced_analysis",
      "columnsConverted": [
        "key_changes",
        "competitive_implications"
      ],
<<<<<<< HEAD
      "conversionDate": "2025-07-24T08:03:16.869Z",
=======
      "conversionDate": "2025-07-24T08:14:47.159Z",
>>>>>>> aa61b926
      "status": "completed"
    },
    "totalTables": 26,
    "totalColumns": 261
  }
}<|MERGE_RESOLUTION|>--- conflicted
+++ resolved
@@ -1,14 +1,8 @@
 {
   "version": "2.0.0",
-<<<<<<< HEAD
-  "lastModified": "2025-07-24T08:03:16.864Z",
-  "modifiedBy": "update-schema-version.js",
-  "checksum": "9a9892b5d7ddf92ef575cfe88220259221bd91cb98704e1a2b5a64d08955c822",
-=======
   "lastModified": "2025-07-24T08:14:47.159Z",
   "modifiedBy": "update-schema-version.js",
   "checksum": "9a9892b5d7ddf92e0c5577797a27bda87cf7e1a9b953bd652e7c28b83fdbcc01",
->>>>>>> aa61b926
   "changes": "Successfully converted all TEXT columns to JSONB in intelligence.enhanced_analysis. Updated schema tracking to include all schemas (public, intelligence, raw_content, processed_content).",
   "previousVersion": "1.1.0",
   "previousChecksum": "c2ef2778b538782a59b61e68b76f8059e63fbf7e348e022d96c1f38d1d25007f",
@@ -26,24 +20,6 @@
         "companies",
         "company_attributes",
         "company_groups",
-<<<<<<< HEAD
-        "email_notifications",
-        "enhanced_analysis",
-        "groups",
-        "insights",
-        "scrape_status",
-        "scraping_runs",
-        "summaries",
-        "thebrain_sync",
-        "urls"
-      ],
-      "processed_content": [
-        "baseline_analysis",
-        "change_detection",
-        "changes",
-        "markdown_content",
-        "markdown_pages"
-=======
         "company_urls",
         "enhanced_analysis",
         "groups",
@@ -60,7 +36,6 @@
         "change_detection",
         "markdown_content",
         "ultra_analysis"
->>>>>>> aa61b926
       ],
       "public": [
         "schema_audit_log",
@@ -68,17 +43,10 @@
       ],
       "raw_content": [
         "company_pages_baseline",
-<<<<<<< HEAD
-        "raw_html",
-        "scrape_runs",
-        "scraped_pages",
-        "scraping_runs"
-=======
         "raw_content",
         "raw_html",
         "scraped_content",
         "scraped_pages"
->>>>>>> aa61b926
       ]
     },
     "jsonbConversions": {
@@ -87,11 +55,7 @@
         "key_changes",
         "competitive_implications"
       ],
-<<<<<<< HEAD
-      "conversionDate": "2025-07-24T08:03:16.869Z",
-=======
       "conversionDate": "2025-07-24T08:14:47.159Z",
->>>>>>> aa61b926
       "status": "completed"
     },
     "totalTables": 26,
